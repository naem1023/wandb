import pytest
from wandb.summary import FileSummary
from click.testing import CliRunner
from wandb import Histogram
import numpy as np
import os
import json


@pytest.fixture
def summary():
    with CliRunner().isolated_filesystem():
        s = FileSummary()
        s.update({"foo": "init"})
        yield s


def test_set_attrs(summary):
    summary.foo = "bar"
    assert json.load(open("wandb-summary.json")) == {"foo": "bar"}


def test_get_attr(summary):
    assert summary.foo == "init"


def test_update(summary):
    summary.update({"foo": "bar"})
    assert json.load(open("wandb-summary.json")) == {"foo": "bar"}


def test_update_histogram(summary):
    summary.update({"hist": Histogram(np_histogram=([1, 2, 3], [1, 2, 3, 4]))})
    assert json.load(open("wandb-summary.json")) == {
        'foo': 'init',
        "hist": {"_type": "histogram", "values": [1, 2, 3], "bins": [1, 2, 3, 4]}}


def test_set_histogram(summary):
    summary["hist"] = Histogram(np_histogram=([1, 2, 3], [1, 2, 3, 4]))
    assert json.load(open("wandb-summary.json")) == {
        'foo': 'init',
        "hist": {"_type": "histogram", "values": [1, 2, 3], "bins": [1, 2, 3, 4]}}


def test_set_item(summary):
    summary["foo"] = "bar"
    assert json.load(open("wandb-summary.json")) == {"foo": "bar"}


def test_get_item(summary):
    assert summary["foo"] == "init"


def test_delete(summary):
    summary.update({"foo": "bar", "bad": True})
    del summary["bad"]
    assert json.load(open("wandb-summary.json")) == {"foo": "bar"}


def test_big_numpy(summary):
    summary.update({"rad": np.random.rand(1000)})
    assert json.load(open("wandb-summary.json"))["rad"]["max"] > 0
    assert os.path.exists("wandb.h5")


<<<<<<< HEAD
=======
def test_big_nested_numpy(summary):
    summary.update({"rad": {"deep": np.random.rand(1000)}})
    assert json.load(open("wandb-summary.json"))["rad"]["deep"]["max"] > 0
    assert os.path.exists("wandb.h5")


>>>>>>> 232e3085
def test_small_numpy(summary):
    summary.update({"rad": np.random.rand(10)})
    assert len(json.load(open("wandb-summary.json"))["rad"]) == 10


<<<<<<< HEAD
def rest_read_numpy(summary):
    summary.update({"rad": np.random.rand(1000)})
    s = FileSummary()
    assert len(s["rad"]) == 1000
=======
def test_read_numpy(summary):
    summary.update({"rad": np.random.rand(1000)})
    s = FileSummary()
    assert len(s["rad"]) == 1000


def test_read_nested_numpy(summary):
    summary.update({"rad": {"deep": np.random.rand(1000)}})
    s = FileSummary()
    assert len(s["rad"]["deep"]) == 1000
>>>>>>> 232e3085
<|MERGE_RESOLUTION|>--- conflicted
+++ resolved
@@ -64,26 +64,17 @@
     assert os.path.exists("wandb.h5")
 
 
-<<<<<<< HEAD
-=======
 def test_big_nested_numpy(summary):
     summary.update({"rad": {"deep": np.random.rand(1000)}})
     assert json.load(open("wandb-summary.json"))["rad"]["deep"]["max"] > 0
     assert os.path.exists("wandb.h5")
 
 
->>>>>>> 232e3085
 def test_small_numpy(summary):
     summary.update({"rad": np.random.rand(10)})
     assert len(json.load(open("wandb-summary.json"))["rad"]) == 10
 
 
-<<<<<<< HEAD
-def rest_read_numpy(summary):
-    summary.update({"rad": np.random.rand(1000)})
-    s = FileSummary()
-    assert len(s["rad"]) == 1000
-=======
 def test_read_numpy(summary):
     summary.update({"rad": np.random.rand(1000)})
     s = FileSummary()
@@ -93,5 +84,4 @@
 def test_read_nested_numpy(summary):
     summary.update({"rad": {"deep": np.random.rand(1000)}})
     s = FileSummary()
-    assert len(s["rad"]["deep"]) == 1000
->>>>>>> 232e3085
+    assert len(s["rad"]["deep"]) == 1000