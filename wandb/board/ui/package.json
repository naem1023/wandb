--- conflicted
+++ resolved
@@ -52,11 +52,8 @@
     "react-autosuggest": "^9.3.2",
     "react-content-loader": "^3.0.1",
     "react-copy-to-clipboard": "^4.2.3",
-<<<<<<< HEAD
     "react-datetime": "^2.14.0",
-=======
     "react-detect-offline": "^2.0.1",
->>>>>>> 71d38748
     "react-dom": "^16.1.1",
     "react-easy-chart": "^1.0.0",
     "react-grid-layout": "^0.16.5",
