import collections
import os
import shutil
import threading
import time
from six.moves import queue

import wandb
import wandb.util

EventFileChanged = collections.namedtuple(
    'EventFileChanged', ('path', 'save_name', 'copy'))
EventJobDone = collections.namedtuple('EventJobDone', ('job'))
EventFinish = collections.namedtuple('EventFinish', ())


class UploadJob(threading.Thread):
    def __init__(self, done_queue, push_function, save_name, path, copy=False):
        self._done_queue = done_queue
        self._push_function = push_function
        self.save_name = save_name
        self.path = path
        self.copy = copy
        self.needs_restart = False
        super(UploadJob, self).__init__()

    def run(self):
        try:
            #wandb.termlog('Uploading file: %s' % self.save_name)
            save_path = self.path
            if self.copy:
                save_path = self.path + '.tmp'
                shutil.copy2(self.path, save_path)
            self._push_function(self.save_name, save_path)
            if self.copy:
                os.remove(save_path)
            #wandb.termlog('Done uploading file: %s' % self.save_name)
        finally:
            self._done_queue.put(EventJobDone(self))

    def restart(self):
        # In the future, this could cancel the current upload and restart it. The logic
        # should go in FilePusher to avoid raciness (it would call job.cancel(),
        # and then restart it).
        self.needs_restart = True


class FileStats(object):
    def __init__(self, save_name, file_path):
        """Tracks file upload progress

        save_name: the file's path in a run. It's an ID of sorts.
        file_path: the local path.
        """
        self._save_name = save_name
        self._file_path = file_path
        self.size = 0
        self.uploaded = 0

    def update_size(self):
        try:
            self.size = os.path.getsize(self._file_path)
        except (OSError, IOError):
            pass


class FilePusher(object):
    """Parallel file upload class.

    This manages uploading multiple files in parallel. It will restart a given file's
    upload job if it receives a notification that that file has been modified.
    The finish() method will block until all events have been processed and all
    uploads are complete.
    """
    """Tracks progress for files we're uploading

    Indexed by files' `save_name`'s, which are their ID's in the Run.
    """
    # We set this down to zero to avoid delays when uploading a lot of images. In one case we
    # saw logging 12 image keys per step, for 240 steps, over a 14-minute period. With 1 second
    # delay that means 48 minutes of idle.
    RATE_LIMIT_SECONDS = 0

<<<<<<< HEAD
    def __init__(self, push_function, max_jobs=6):
        self._push_function = push_function
=======
    def __init__(self, api, max_jobs=4):
        self._files = {}  # stats

        self._api = api
        #self._push_function = push_function
>>>>>>> 0b195dfb
        self._max_jobs = max_jobs
        self._queue = queue.Queue()
        self._last_sent = time.time() - self.RATE_LIMIT_SECONDS
        self._finished = False
        self._thread = threading.Thread(target=self._thread_body)
        self._thread.daemon = True
        self._thread.start()
        self._jobs = {}
        self._pending = []

    def update_file(self, save_name, file_path):
        if save_name not in self._files:
            self._files[save_name] = FileStats(save_name, file_path)
        self._files[save_name].update_size()

    def rename_file(self, old_save_name, new_save_name, new_path):
        """This only updates the name and path we use to track the file's size
        and upload progress. Doesn't rename it on the back end or make us
        upload from anywhere else.
        """
        if old_save_name in self._files:
            del self._files[old_save_name]
        self.update_file(new_save_name, new_path)

    def update_all_files(self):
        for file_stats in self._files.values():
            file_stats.update_size()

    def update_progress(self, save_name, uploaded):
        # TODO(adrian): this check sucks but we rely on it for weird W&B files
        # like wandb-summary.json and config.yaml. Not sure why.
        if save_name in self._files:
            self._files[save_name].uploaded = uploaded

    def files(self):
        return self._files.keys()

    def stats(self):
        return self._files

    def summary(self):
        return {
            'completed_files': sum(f.size == f.uploaded for f in self._files.values()),
            'total_files': len(self._files),
            'uploaded_bytes': sum(f.uploaded for f in self._files.values()),
            'total_bytes': sum(f.size for f in self._files.values())
        }

    def _push_function(self, save_name, path):
        try:
            with open(path, 'rb') as f:
                self._api.push({save_name: f},
                               progress=lambda _, total: self.update_progress(save_name, total))
        except Exception as e:
            # Give up uploading the file by pretending it's finished
            # TODO(adrian): Really we should count these separately from successful ones
            self._files[save_name].uploaded = self._files[save_name].size
            wandb.util.sentry_exc(e)
            wandb.termerror('Error uploading "{}": {}, {}'.format(save_name, type(e).__name__, e))

    def _thread_body(self):
        while True:
            event = self._queue.get()
            if isinstance(event, EventFinish):
                self._finished = True
                break
            self._handle_event(event)

        while True:
            try:
                event = self._queue.get(True, 1)
            except queue.Empty:
                event = None
            if event:
                self._handle_event(event)
            elif not self._jobs:
                # Queue was empty and no jobs left.
                break

    def _handle_event(self, event):
        if isinstance(event, EventJobDone):
            job = event.job
            job.join()
            self._jobs.pop(job.save_name)
            if job.needs_restart:
                #wandb.termlog('File changed while uploading, restarting: %s' % event.job.save_name)
                self._start_job(event.job.save_name,
                                event.job.path, event.job.copy)
            elif self._pending:
                event = self._pending.pop()
                self._start_job(event.save_name, event.path, event.copy)
        elif isinstance(event, EventFileChanged):
            if len(self._jobs) == self._max_jobs:
                self._pending.append(event)
            else:
                self._start_job(event.save_name, event.path, event.copy)

    def _start_job(self, save_name, path, copy):
        if save_name in self._jobs:
            self._jobs[save_name].restart()
            return

        job = UploadJob(self._queue, self._push_function,
                        save_name, path, copy)
        if self._finished or self._last_sent < time.time() - self.RATE_LIMIT_SECONDS:
            job.start()
            self._jobs[save_name] = job
            self._last_sent = time.time()
        else:
            time.sleep(self.RATE_LIMIT_SECONDS)
            self._start_job(save_name, path, copy)

    def file_changed(self, save_name, path, copy=False):
        # Tests in linux were failing because wandb-events.jsonl didn't exist
        if os.path.exists(path) and os.path.getsize(path) != 0:
            self._queue.put(EventFileChanged(path, save_name, copy))

    def finish(self):
        self._queue.put(EventFinish())

    def shutdown(self):
        self.finish()
        self._thread.join()

    def is_alive(self):
        return self._thread.is_alive()<|MERGE_RESOLUTION|>--- conflicted
+++ resolved
@@ -81,16 +81,10 @@
     # delay that means 48 minutes of idle.
     RATE_LIMIT_SECONDS = 0
 
-<<<<<<< HEAD
-    def __init__(self, push_function, max_jobs=6):
-        self._push_function = push_function
-=======
-    def __init__(self, api, max_jobs=4):
+    def __init__(self, api, max_jobs=6):
         self._files = {}  # stats
 
         self._api = api
-        #self._push_function = push_function
->>>>>>> 0b195dfb
         self._max_jobs = max_jobs
         self._queue = queue.Queue()
         self._last_sent = time.time() - self.RATE_LIMIT_SECONDS
